--- conflicted
+++ resolved
@@ -160,9 +160,7 @@
   justify-content: center;
   font-size: 12px;
   color: #fff;
-<<<<<<< HEAD
   cursor: pointer;
-=======
 }
 
 /* Verb/context menu styles */
@@ -188,5 +186,4 @@
 
 #context-menu .menu-item:hover {
   background: #444;
->>>>>>> 11e39c17
 }